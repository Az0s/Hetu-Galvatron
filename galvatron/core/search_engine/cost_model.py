import numpy as np
from types import SimpleNamespace
from dataclasses import dataclass, field
from typing import Optional, Callable, Union

@dataclass
class ModelArgs:
    parameter_size: int = 48
    seq_length: int = 1024
    hidden_size: int = 4096
    layer_num:int = 16
    
@dataclass
class TrainArgs:
    mixed_precision: bool = False
    checkpoint: bool = False
    async_grad_reduce: bool = True
    pytorch_context_mem: int = 1024
    
@dataclass
class ParallelArgs:
    use_zero2_for_dp: bool = False
    use_zero3_for_embed: bool = False
    
    max_tp_deg: int = 1
    disable_vtp: bool = False
    sequence_parallel: bool = False
    sp_space:str = 'sp+tp'
    
    pipeline_type: str = 'gpipe'
    optimal_chunk_func: Optional[Callable] = None
    chunks: Optional[int] = None
    
@dataclass
class ProfileModelArgs:
    tp_activation_per_bsz_dict:dict = field(default_factory=lambda: {1:85, 2:47, 4:28, 8:18.5})
    other_memory_pp_off:dict = field(default_factory=lambda: {'model_states': 640, 'activation': 320})
    other_memory_pp_on:dict = field(default_factory=lambda: {'first_stage':{'model_states': 640, 'activation': 320}, 'last_stage':{'model_states': 640, 'activation': 320}})
    forward_computation_time: Optional[Union[float, np.ndarray]] = 35 / 24
    other_time_profiled: Optional[Union[float, np.ndarray]] = 0
    
@dataclass
class ProfileHardwareArgs:
    bct_fct_coe: float = 2
    extra_overhead: float = 0
    comm_coe_dict: dict = field(default_factory=lambda: {'8': 0.0062326653993580354, '4_0': 0.006042551648710218, '4_1': 0.006087464692704782, '2_0': 0.006496332820123041, '2_1': 0.006424794567193714, '1': 0})
    dp_overlap_coe: float = 1.3
    bct_overlap_coe: float = 1.3
    p2p_comm_coe_dict: dict = field(default_factory=lambda: {2: 0.006787944610371979, 4: 0.0074923765069042254, 8: 0.00920674670398468})
    allreduce_dict: dict = field(default_factory=lambda: {})
    all2all_dict: dict = field(default_factory=lambda: {})
    costmodel_coe: float = 1.0

class MemoryCostModel:
    memory_args_list = {
        'ModelArgs':['parameter_size'], 
        'TrainArgs':['mixed_precision', 'checkpoint', 'async_grad_reduce', 'pytorch_context_mem'], 
        'ParallelArgs':['use_zero2_for_dp', 'use_zero3_for_embed', 'max_tp_deg', 'disable_vtp', 'sequence_parallel', 'sp_space', 'pipeline_type', 'optimal_chunk_func', 'chunks'], 
        'ProfileModelArgs':['tp_activation_per_bsz_dict', 'other_memory_pp_off', 'other_memory_pp_on']
    }
    
    def __init__(self, 
                stategy, 
                global_batch_size:int = 8, 
                mbsz: int = -1, 
                min_tp: int = -1, 
                stage_idx: int = 0,
                vsp: int = 0, 
                model_args: ModelArgs = None,
                train_args: TrainArgs = None,
                parallel_args: ParallelArgs = None,
                profile_model_args: ProfileModelArgs = None):
        
        self.__post_init__(stategy, global_batch_size, mbsz, min_tp, stage_idx, vsp, model_args, train_args, parallel_args, profile_model_args)
        self.initialize()
        self.estimate_parameter_size()
        self.estimate_model_states_size()
        self.estimate_activation_size()
        self.estimate_other_memory_cost()
        
    
    def __post_init__(self, stategy, global_batch_size: int = 8, mbsz: int = -1, min_tp: int = -1, stage_idx: int = 0, vsp: int = 0, 
                        model_args: ModelArgs = None, train_args:TrainArgs = None, parallel_args: ParallelArgs = None, profile_model_args: ProfileModelArgs = None):
        # validate arguments
        assert mbsz > -1, f'Invalid mbsz: {mbsz}'
        assert min_tp > -1, f'Invalid min_tp: {min_tp}'
        assert all(x is not None for x in (model_args, train_args, parallel_args, profile_model_args)), "One or more variables are None"

        # Aggregate all arguments
        self.args = SimpleNamespace()
        self.args.strategy = stategy
        self.args.global_batch_size = global_batch_size
        self.args.mbsz = mbsz
        self.args.min_tp = min_tp
        self.args.stage_idx = stage_idx
        self.args.vsp = vsp
        components = {'ProfileModelArgs': profile_model_args, 'ModelArgs': model_args, 'TrainArgs': train_args, 'ParallelArgs': parallel_args}
        for class_name, instance in components.items():
            for key, value in instance.__dict__.items():
                if key in self.memory_args_list[class_name]:
                    setattr(self.args, key, value)

    def initialize(self):
        args = self.args
        
        # [initialize]:initialize strategy
        self.pp_size = args.strategy[0]
        self.tp_size = args.strategy[1]
        self.dp_size = args.strategy[2]
        if 'sp' in args.strategy[-1].keys() and args.strategy[-1]['sp'] == 1:
            self.sdp_size = self.tp_size * self.dp_size
        else:
            self.sdp_size = self.dp_size
    
        # [adjust]:calculate chunks
        if args.chunks is None:
            args.chunks = args.optimal_chunk_func(args.global_batch_size // self.dp_size, args.strategy, args.mbsz, args.min_tp)
        max_chunks = args.global_batch_size // (self.tp_size * self.dp_size // args.min_tp)
        max_chunks = 1 if max_chunks == 0 else max_chunks
        self.chunks = max_chunks if args.chunks > max_chunks else args.chunks
        self.chunks = int(self.chunks)
        
        # [initialize]:initialize local batch size and pp stage act_1f1b_ratio
        self.bsz = args.global_batch_size / self.dp_size
        if (args.pipeline_type == 'pipedream_flush' and self.pp_size > 1) or self.pp_size == 1:
            microbatches = [t.shape[0] for t in chunk_like_torch(int(args.global_batch_size / self.dp_size / (self.tp_size // args.min_tp)), self.chunks)]
            assert self.chunks == len(microbatches)
            end = self.pp_size - args.stage_idx if self.pp_size - args.stage_idx <= self.chunks else self.chunks
            self.act_1f1b_ratio = np.sum(microbatches[:end]) / np.sum(microbatches)
            self.act_1f1b_ratio_first = np.sum(microbatches[:min(self.pp_size, self.chunks)]) / np.sum(microbatches)
            self.act_1f1b_ratio_last = microbatches[0] / np.sum(microbatches)
            self.bsz = self.act_1f1b_ratio * self.bsz
        else:
            microbatches = [t.shape[0] for t in chunk_like_torch(int(args.global_batch_size / self.dp_size / (self.tp_size // args.min_tp)), self.chunks)]
            self.bsz = microbatches[0]

        # [initialize]:initialize zero2 and zero3 ratio
        if self.chunks == 1:
            self.zero2_ratio = (lambda d: (7/8 * (1/d + 0.003) + 1/8)) if args.mixed_precision else (lambda d: (3/4 * (1/d + 0.003) + 1/4))
            self.zero3_ratio = lambda d: (1/d + 0.003)
        else:
            if args.async_grad_reduce:
                self.zero2_ratio = (lambda d: (6/8 * (1/d + 0.003) + 2/8)) if args.mixed_precision else (lambda d: (2/4 * (1/d + 0.003) + 2/4))
                self.zero3_ratio = (lambda d: (7/8 * (1/d + 0.003) + 1/8)) if args.mixed_precision else (lambda d: (3/4 * (1/d + 0.003) + 1/4))
            else:
                self.zero2_ratio = (lambda d: (7/8 * (1/d + 0.003) + 1/8) * 5/4) if args.mixed_precision else (lambda d: (3/4 * (1/d + 0.003) + 1/4))
                self.zero3_ratio = lambda d: (1/d + 0.003) * 5/4
                # *5/4: for fp32 grad 
    
    def estimate_parameter_size(self):
        args = self.args
        if 'sp' in args.strategy[-1].keys() and args.strategy[-1]['sp'] == 1:
            self.parameter_size = args.parameter_size
        else:
            self.parameter_size = args.parameter_size / self.tp_size
        
    def estimate_model_states_size(self):
        args = self.args
        self.model_states_size = 4 * self.parameter_size
        if 'fsdp' in args.strategy[-1].keys() and args.strategy[-1]['fsdp']:
            # fsdp_model_states memory is slightly larger than dp_model_states/dp_size
            # we add a small bias to ensure the predicted fsdp memory NOT smaller than real value
            # Actually, this bias barely affect search result.
            self.model_states_size *= self.zero3_ratio(self.sdp_size)
        elif 'fsdp' in args.strategy[-1].keys() and args.strategy[-1]['fsdp'] == 0 and args.use_zero2_for_dp:
            self.model_states_size *= self.zero2_ratio(self.sdp_size)
        
    def estimate_activation_size(self):
        args = self.args
        if 'cpt' in args.strategy[-1].keys() and args.strategy[-1]['cpt']:
            assert(args.tp_activation_per_bsz_dict['checkpoint'] is not None)
            self.activation_size = args.tp_activation_per_bsz_dict['checkpoint'] * self.bsz
            if args.sequence_parallel:
                self.activation_size /= self.tp_size
        else:
            self.activation_size = args.tp_activation_per_bsz_dict[self.tp_size] * self.bsz
    
    def estimate_other_memory_cost(self):
        args = self.args
        
        # [initialize]:initialize total_min_tp
        if args.disable_vtp:
            total_min_tp = [1]
        else:
            total_min_tp, i = [], args.min_tp
            gpu_num = args.strategy[0] * args.strategy[1] * args.strategy[2]
            while i * self.pp_size <= gpu_num and i <= args.max_tp_deg:
                total_min_tp.append(i)
                i *= 2
                
        # [validate]: add validation for total_min_tp
        total_min_tp = [tp for tp in total_min_tp
            if tp in args.other_memory_pp_off['model_states'].keys() and 
               tp in args.other_memory_pp_on['first_stage']['model_states'] and 
               tp in args.other_memory_pp_on['last_stage']['model_states']]
        
        # [calculate]:calculate other memory costs
        self.other_memory_cost = dict()
        for tp in total_min_tp:
            tp_other_memory_cost = [0] * self.pp_size
            other_layers_bsz = args.global_batch_size * tp / self.tp_size / self.dp_size
            
            # Determine the memory ratio for Zero optimization
            if args.vsp:
                model_tp = 1
                other_ms_zero2_ratio = self.zero3_ratio(self.tp_size * self.dp_size) if args.use_zero3_for_embed else (self.zero2_ratio(self.tp_size * self.dp_size) if args.use_zero2_for_dp else 1.0)
            else:
                model_tp = tp
                other_ms_zero2_ratio = self.zero3_ratio(self.tp_size * self.dp_size // tp) if args.use_zero3_for_embed else (self.zero2_ratio(self.tp_size * self.dp_size // tp) if args.use_zero2_for_dp else 1.0)
                        
            # Handle different memory consumption scenarios based on pipeline size (PP Size)
            if self.pp_size == 1:
                tp_other_memory_cost[0] += (
                    args.other_memory_pp_off['model_states'][model_tp] * 
                    other_ms_zero2_ratio + 
                    args.other_memory_pp_off['activation'][tp] * 
                    other_layers_bsz * 
                    self.act_1f1b_ratio)
            else:
                if args.pipeline_type == 'pipedream_flush':
                    other_layers_bsz_first = other_layers_bsz * self.act_1f1b_ratio_first
                    other_layers_bsz_last = other_layers_bsz * self.act_1f1b_ratio_last
                else:
                    other_layers_bsz_first = other_layers_bsz_last = other_layers_bsz
                # TODO: check the correctness of other memory cost for first stage and last stage
                tp_other_memory_cost[0] += (
                    args.other_memory_pp_on['first_stage']['model_states'][model_tp] * 
                    other_ms_zero2_ratio + 
                    args.other_memory_pp_on['first_stage']['activation'][tp] * 
                    other_layers_bsz_first
                )
                tp_other_memory_cost[-1] += (
                    args.other_memory_pp_on['last_stage']['model_states'][model_tp] * 
                    other_ms_zero2_ratio + 
                    args.other_memory_pp_on['last_stage']['activation'][tp] * 
                    other_layers_bsz_last
                )

            # if checkpoint:
            #     for i in range(len(tp_other_memory_cost)):
            #         tp_other_memory_cost[i] += tp_activation_per_bsz_dict[self.tp_size] * mbsz

            for i in range(len(tp_other_memory_cost)):
                tp_other_memory_cost[i] += args.pytorch_context_mem
                
            self.other_memory_cost[tp] = tp_other_memory_cost
    
    def get_memory_cost(self):
        result = dict()
        result['parameter'] = self.parameter_size
        result['model_states'] = self.model_states_size
        result['activation'] = self.activation_size
        result['enc_total'] = self.model_states_size + self.activation_size
        result['other'] = self.other_memory_cost
        return result
    
class TimeCostModel:
    time_args_list = {
        'ModelArgs':['parameter_size', 'seq_length', 'hidden_size', 'layer_num'],
        'TrainArgs':['mixed_precision', 'async_grad_reduce'],
        'ParallelArgs':['sp_space', 'optimal_chunk_func'],
        'ProfileModelArgs': ['forward_computation_time'],
        'ProfileHardwareArgs':['bct_fct_coe', 'extra_overhead', 'comm_coe_dict', 'dp_overlap_coe', 'bct_overlap_coe', 'p2p_comm_coe_dict', 'costmodel_coe', 'allreduce_dict', 'all2all_dict']
    }
    
    def __init__(self, 
                strategy, 
                global_batch_size:int = 8, 
                no_comm: bool = False, 
                model_args: ModelArgs=None, 
                train_args:TrainArgs = None,
                parallel_args:ParallelArgs = None, 
                profile_model_args:ProfileModelArgs = None,
                profile_hardware_args:ProfileHardwareArgs = None):
        self.__post_init__(strategy, global_batch_size, no_comm, model_args, train_args, parallel_args, profile_model_args, profile_hardware_args)
        self.initialize()
        self.estimate_computation_time()
        self.estimate_dp_communication_cost()
        self.estimate_tp_communication_cost()
        self.estimate_pp_communication_cost()
    
    def __post_init__(self,strategy, global_batch_size:int = 8, no_comm: bool = False, 
                      model_args=None, train_args=None, parallel_args=None, profile_model_args=None, profile_hardware_args=None):
        # Validate and correct arguments
        assert all(x is not None for x in (model_args, train_args, parallel_args, profile_hardware_args)), "One or more variables are None"
        model_args.layer_num = 24 if model_args.layer_num is None else model_args.layer_num
        
        # Aggregate all arguments
        self.args = SimpleNamespace()
        self.args.strategy = strategy
        self.args.global_batch_size = global_batch_size
        self.args.no_comm = no_comm
        components = {'ModelArgs': model_args, 'TrainArgs': train_args, 'ParallelArgs': parallel_args, 'ProfileModelArgs': profile_model_args, 'ProfileHardwareArgs': profile_hardware_args}
        for class_name, instance in components.items():
            for key, value in instance.__dict__.items():
                if key in TimeCostModel.time_args_list[class_name]:
                    setattr(self.args, key, value)
    
    def initialize(self):
        args = self.args
        
        # [initialize]:initialize strategy
        self.pp_size = args.strategy[0]
        self.tp_size = args.strategy[1]
        self.dp_size = args.strategy[2]
        self.sp_space = args.sp_space
        self.fsdp = True if 'fsdp' in args.strategy[-1].keys() and args.strategy[-1]['fsdp'] else False
        self.checkpoint = True if 'cpt' in args.strategy[-1].keys() and args.strategy[-1]['cpt'] else False
        if 'sp' in args.strategy[-1].keys() and args.strategy[-1]['sp'] == 1:
            self.sdp_size = self.tp_size * self.dp_size
            if self.tp_size == 1:
                self.sp_dict = np.inf
            else:
                self.sp_dict = args.all2all_dict[self.tp_size]
        else:
            self.sdp_size = self.dp_size
            if self.tp_size == 1:
                self.sp_dict = np.inf
            else:
                self.sp_dict = args.allreduce_dict[self.tp_size]
                
        # [initialize]:copy some attributes and initialize local batch size, optimal_microbatch, parameter_size
        self.seq_len = args.seq_length
        self.hidden_size = args.hidden_size
        self.layer_num = args.layer_num
        self.bsz = args.global_batch_size / self.dp_size
        self.optimal_microbatch = 1
        if 'sp' in args.strategy[-1].keys() and args.strategy[-1]['sp'] == 1:
            self.parameter_size = args.parameter_size
        else:
            self.parameter_size = args.parameter_size / self.tp_size

    def estimate_computation_time(self):
        # forward & backward computation time of whole model (depending on dummy layer_num)
        args = self.args
        if isinstance(args.forward_computation_time, np.ndarray):
            def linear_func(x, m, c):
                return m * x + c
            self.fct = linear_func(self.bsz / self.tp_size, *args.forward_computation_time) * self.layer_num
        else:
            self.fct = args.forward_computation_time * self.bsz / self.tp_size * self.layer_num 
            
        self.bct = self.fct * args.bct_fct_coe
        if self.checkpoint:
            self.bct += self.fct #  * 0.5
  
    def estimate_dp_communication_cost(self):
        args = self.args
        # [calculate]:calculate dp message size of whole model (depending on dummy layer_num)
        self.dp_message_size = (2 * (self.dp_size - 1) / self.dp_size * self.parameter_size) * self.layer_num
        if args.mixed_precision:
            self.dp_message_size /= 2
        if args.no_comm:
            self.dp_message_size = 0
            
        # [calculate]:calculate fsdp_allgather_message_size 
        self.fsdp_allgather_message_size = self.dp_message_size * 0.5
            
        # [calculate]:calculate dc
        if 'sp' in args.strategy[-1].keys() and args.strategy[-1]['sp'] == 1:
            self.dc = args.comm_coe_dict['%d'%self.sdp_size] if '%d'%self.sdp_size in args.comm_coe_dict.keys() else args.comm_coe_dict['%d_1'%self.sdp_size]
        else:
            if self.tp_size == 1 or self.dp_size == 1:
                self.dc = args.comm_coe_dict['%d'%self.dp_size] if '%d'%self.dp_size in args.comm_coe_dict.keys() else args.comm_coe_dict['%d_1'%self.dp_size]
            else:
                # In this case, strategy[-1]['tp'] represents tp_consecutive_flag
                info = args.strategy[-1]
                assert 'tp' in info.keys() and info['tp'] in [0, 1]
                tp_consecutive_flag = info['tp']
                if tp_consecutive_flag:
                    self.dc = args.comm_coe_dict['%d_0'%self.dp_size]
                else:
                    self.dc = args.comm_coe_dict['%d_1'%self.dp_size]
        
        # [calculate]:calculate dc_overlap
        self.dc_overlap = self.dc * args.dp_overlap_coe 
    
    def estimate_tp_communication_cost(self):
        args = self.args
        if self.sp_space == 'tp+sp':
            # [calculate]:calculate tp comm time
            self.tp_comm_num = 4 * self.layer_num
            if self.checkpoint:
                self.tp_comm_num *= 1.5
            
            # [calculate]:calculate per_tp_message_time
            if self.tp_size == 1:
                per_tp_message_time = 0
            else:
<<<<<<< HEAD
                if (self.per_tp_message_size) in self.sp_dict:
                    self.per_tp_message_time = self.sp_dict[self.per_tp_message_size]
                else:
                    def linear_func(x, m, c):
                        return m * x + c
                    self.per_tp_message_time = linear_func( 1 / 1024 / 1024 * self.per_tp_message_size, *self.sp_dict["popt"] )
=======
                self.per_tp_message_size = self.bsz * self.seq_len * self.hidden_size * (2 if args.mixed_precision else 4)
                if  self.per_tp_message_size in self.sp_dict:
                    per_tp_message_time = self.sp_dict[ self.per_tp_message_size // self.tp_size]  # NOTE use '/' or '//'?
                else:
                    def linear_func(x, m, c):
                        return m * x + c
                    per_tp_message_time = linear_func(1 / 1024 / 1024 *  self.per_tp_message_size / self.tp_size, *self.sp_dict["popt"])  # NOTE use '/' or '//'?
            
            # [calculate]:calculate tp time
            self.tp_communication_time = self.tp_comm_num * per_tp_message_time
>>>>>>> a0b86a5e
        else:
            # [calculate]:calculate tp message size of whole model (depending on dummy layer_num)
            tp_comm_times = 4 
            self.tp_message_size = 2 * (self.tp_size - 1) / self.tp_size * (self.bsz * self.seq_len * self.hidden_size * tp_comm_times * 4 / 1024 / 1024) * self.layer_num
            if self.checkpoint:
                self.tp_message_size *= 1.5
            if args.mixed_precision:
                self.tp_message_size /= 2
            
            # [calculate]:calculate tc
            if 'sp' in args.strategy[-1].keys() and args.strategy[-1]['sp'] == 1:
                if self.tp_size == 1 or self.dp_size == 1:
                    tc = args.comm_coe_dict['%d'%self.tp_size] if '%d'%self.tp_size in args.comm_coe_dict.keys() else args.comm_coe_dict['%d_1'%self.tp_size]
                else:
                    # In this case, strategy[-1]['tp'] represents tp_consecutive_flag
                    info = args.strategy[-1]
                    assert 'tp' in info.keys() and info['tp'] in [0, 1]
                    tp_consecutive_flag = info['tp']
                    if tp_consecutive_flag:
                        tc = args.comm_coe_dict['%d_1'%self.tp_size]
                    else:
                        tc = args.comm_coe_dict['%d_0'%self.tp_size]
            else:
                if self.tp_size == 1 or self.dp_size == 1:
                    tc = args.comm_coe_dict['%d'%self.tp_size] if '%d'%self.tp_size in args.comm_coe_dict.keys() else args.comm_coe_dict['%d_1'%self.tp_size]
                else:
                    # In this case, strategy[-1]['tp'] represents tp_consecutive_flag
                    info = args.strategy[-1]
                    assert 'tp' in info.keys() and info['tp'] in [0, 1]
                    tp_consecutive_flag = info['tp']
                    if tp_consecutive_flag:
                        tc = args.comm_coe_dict['%d_1'%self.tp_size]
                    else:
                        tc = args.comm_coe_dict['%d_0'%self.tp_size]  
                                      
            # [calculate]:calculate tp time
            self.tp_communication_time = self.tp_message_size * tc
  
    def estimate_pp_communication_cost(self):
        args = self.args
        self.p2p_comm_coe = None
        if self.pp_size > 1 and args.p2p_comm_coe_dict is not None:
            self.p2p_comm_coe = args.p2p_comm_coe_dict[self.pp_size]
            self.p2p_message_size = self.pp_size * 2 * self.bsz * self.seq_len * self.hidden_size * 4 / 1024 / 1024
            if args.mixed_precision:
                self.p2p_message_size = self.p2p_message_size / 2
        
    def bct_dp_overlap(self, dp_message_size, bct):
        args = self.args
        dp_overlap_time = dp_message_size * self.dc_overlap
        bct_overlap_time = bct * args.bct_overlap_coe
        if dp_overlap_time > bct_overlap_time:
            overlap_part = bct_overlap_time
            rest_part = (dp_message_size - bct_overlap_time / self.dc_overlap) * self.dc
            rest_dp_flag = True
        elif dp_overlap_time < bct_overlap_time:
            overlap_part = dp_overlap_time
            rest_part = (bct - dp_overlap_time / args.bct_overlap_coe) 
            rest_dp_flag = False
        else:
            overlap_part = bct_overlap_time
            rest_part = 0
            rest_dp_flag = False
        rest_dp_flag = False
        return overlap_part, rest_part, rest_dp_flag
    
    def gen_result(self):
        args = self.args
        if self.pp_size >= 1:
            if self.tp_size == 1 and self.dp_size > 1: # pp+dp
                overlap_part, rest_part, _ = self.bct_dp_overlap(self.dp_message_size, self.bct)
                overall_overhead = self.fct + overlap_part + rest_part + args.extra_overhead
                result = overall_overhead
            elif self.dp_size == 1 and self.tp_size > 1: # pp+tp
                result = self.fct + self.bct + self.tp_communication_time
            elif self.dp_size == 1 and self.tp_size == 1: # pure pp
                result = self.fct + self.bct
            else: # pp+dp+tp
                if self.tp_size < self.tp_size * self.dp_size // 2:
                    overlap_part, rest_part, _ = self.bct_dp_overlap(self.dp_message_size, self.bct)
                    overall_overhead = self.fct + overlap_part + rest_part + self.tp_communication_time + args.extra_overhead
                    result = overall_overhead
                else:
                    overlap_part, rest_part, _ = self.bct_dp_overlap(self.dp_message_size, self.bct * 1 / 2)
                    overall_overhead = self.fct + 1 / 2 * self.bct + overlap_part + rest_part + self.tp_communication_time + args.extra_overhead
                    result = overall_overhead

        # For fsdp, add allgather time of forward and backward
        if self.fsdp:
            forward_allgather_time = self.fsdp_allgather_message_size * self.dc
            result = result + forward_allgather_time * self.optimal_microbatch

        if self.pp_size > 1 and self.p2p_comm_coe is not None:
            result = result + self.p2p_message_size * self.p2p_comm_coe
        
        coe = 0.001 * args.costmodel_coe
        result = result * coe
        result = result / self.layer_num
        return result
    
class OtherTimeCostModel:
<<<<<<< HEAD
    def __init__(
            self,
            mbsz,
            pp_deg,
            world_size,
            sequence_length,
            hidden_size,
            mixed_precision,
            comm_coe_dict,
            allreduce_dict,
            sp_space,
            vsp,
            embed_sdp,
            min_tp,
            max_tp,
            other_memory_pp_on,
            other_memory_pp_off,
            other_time_profiled_list,
    ):
        self.mbsz = mbsz
        self.sl = sequence_length
        self.hs = hidden_size
        self.vsp = vsp
        self.embed_sdp = embed_sdp
        self.min_tp = min_tp
        self.max_tp = max_tp
        self.comm_coe_dict = comm_coe_dict
        self.dp_coe = dict()
        self.pp_deg = pp_deg
=======
    othertime_args_list = {
        'ModelArgs': ['hidden_size'],
        'TrainArgs': ['mixed_precision'],
        'ParallelArgs': ['sp_space'],
        'ProfileModelArgs': ['other_memory_pp_on', 'other_memory_pp_off', 'other_time_profiled'],
        'ProfileHardwareArgs':['comm_coe_dict', 'allreduce_dict']
    }
    
    def __init__(self, 
                mbsz:int = 1, 
                pp_deg:int = 2, 
                world_size:int = 8, 
                vsp:bool = False, 
                min_tp:int = 1, 
                max_tp:int = 8, 
                sequence_length_list:list = [512], 
                model_args:ModelArgs = None, 
                train_args:TrainArgs = None, 
                parallel_args:ParallelArgs = None, 
                profile_model_args:ProfileModelArgs = None, 
                profile_hardware_args:ProfileHardwareArgs = None):
        self.__post_init__(mbsz, pp_deg, world_size, vsp, min_tp, max_tp, sequence_length_list, model_args, train_args, parallel_args, profile_model_args, profile_hardware_args)
    
        args = self.args
>>>>>>> a0b86a5e
        
        self.sequence_length_list = args.sequence_length_list
        self.hidden_size = args.hidden_size
        self.sp_space = args.sp_space
        
        self.dp_coe = dict()
        self.fct = dict()
        self.tp_time = dict()
        self.sp_size = dict()
        self.dp_size = dict()
        self.comm_factor = dict()
        
        self.estimate_tp_time()
        self.estimate_fct_time()
        self.estimate_dp_time()
    
    def __post_init__(self, mbsz:int = 1, pp_deg:int = 2, world_size:int = 8, vsp:bool = False, min_tp:int = 1, max_tp:int = 8, sequence_length_list:list = [512],
             model_args:ModelArgs = None, train_args:TrainArgs = None, parallel_args:ParallelArgs = None, profile_model_args:ProfileModelArgs = None, profile_hardware_args:ProfileHardwareArgs = None):
        # Validate
        assert all(x is not None for x in (model_args, train_args, parallel_args, profile_model_args, profile_hardware_args)), "One or more variables are None"
        
        # Aggregate all arguments
        self.args = SimpleNamespace()
        self.args.mbsz = mbsz
        self.args.pp_deg = pp_deg
        self.args.world_size = world_size
        self.args.vsp = vsp
        self.args.min_tp = min_tp
        self.args.max_tp = max_tp
        self.args.sequence_length_list = sequence_length_list
        components = {'ModelArgs': model_args, 'TrainArgs': train_args, 'ParallelArgs': parallel_args, 'ProfileModelArgs': profile_model_args, 'ProfileHardwareArgs': profile_hardware_args}
        for class_name, instance in components.items():
            for key, value in instance.__dict__.items():
                if key in OtherTimeCostModel.othertime_args_list[class_name]:
                    setattr(self.args, key, value)
    
    def estimate_tp_time(self):
        args = self.args
        # calc tp comm size
        k = args.min_tp
        while k <= args.max_tp and args.world_size // args.pp_deg >= k:
            self.per_tp_message_size = []
            self.per_tp_message_time = []
            self.tp_message_size = []
            for seq_len in self.sequence_length_list:
                if args.vsp == 0:
                    if self.sp_space == 'tp+sp':
                        self.per_tp_message_size.append(args.mbsz * seq_len* args.hidden_size * (2 if args.mixed_precision else 4))
                        if k == 1:
                            self.per_tp_message_time.append(0)
                        else:
                            if self.per_tp_message_size[-1] in args.allreduce_dict:
                                self.per_tp_message_time.append(args.allreduce_dict[self.per_tp_message_size[-1]])
                            else:
                                def linear_func(x, m, c):
                                    return m * x + c
                                self.per_tp_message_time.append(linear_func( 1 / 1024 / 1024 * self.per_tp_message_size[-1], *args.allreduce_dict[k]["popt"] ))
                    else:
                        dp_size = args.world_size // args.pp_deg // k
                        if k == 1 or dp_size == 1:
                            tp_coe = args.comm_coe_dict['%d'%k] if '%d'%k in args.comm_coe_dict.keys() else args.comm_coe_dict['%d_1'%k]
                        else:
                            tp_coe = args.comm_coe_dict['%d_0'%k]

                        self.tp_message_size.append((k - 1) / k * (args.mbsz * seq_len * self.hidden_size / 1024/1024) * (2 if args.mixed_precision else 4))
                        self.per_tp_message_time.append(self.tp_message_size[-1] * tp_coe)
                else:
                    self.per_tp_message_time.append(0)
            if args.pp_deg == 1:
                self.tp_time[k] = sum(self.per_tp_message_time) + self.per_tp_message_time[-1] # For T5 model
            else:
                # TODO: consider embedding layer in middle stage
                self.tp_time[k] = (self.per_tp_message_time[0], self.per_tp_message_time[-1])
            k *= 2
            
    def estimate_fct_time(self):
        args = self.args
        # calc calc time (ms)
        k = args.min_tp
        while k <= args.max_tp and args.world_size // args.pp_deg >= k:
            def linear_func(x, m, c):
                return m * x + c
            if args.pp_deg == 1:
                if isinstance(args.other_time_profiled ,np.ndarray):
                    self.fct[k] = linear_func(args.mbsz / args.min_tp, *args.other_time_profiled)
                else:
                    self.fct[k] = args.mbsz / args.min_tp * k * args.other_time_profiled
            else:
                if isinstance(args.other_time_profiled, np.ndarray):
                    self.fct[k] = (linear_func(args.mbsz / args.min_tp, *args.other_time_profiled) / 2, \
                                linear_func(args.mbsz / args.min_tp, *args.other_time_profiled) / 2)
                else:
                    self.fct[k] = (args.mbsz / args.min_tp * k * args.other_time_profiled / 2, \
                                args.mbsz / args.min_tp * k * args.other_time_profiled / 2)
            k *= 2
    
    def estimate_dp_time(self):
        args = self.args
        # calc dp comm size
        k = args.min_tp
        while k <= args.max_tp and args.world_size //args.pp_deg >= k:
            if args.vsp == 0:
                dp_size = args.world_size // args.pp_deg // k
                if k == 1 or dp_size == 1:
                    self.dp_coe[k] = args.comm_coe_dict['%d'%dp_size] if '%d'%dp_size in args.comm_coe_dict.keys() else args.comm_coe_dict['%d_1'%dp_size]
                else:
                    self.dp_coe[k] = args.comm_coe_dict['%d_0'%dp_size]
                self.dp_coe[k] *= (dp_size - 1) / dp_size # bus -> alg
            else:
                dp_size = args.world_size // args.pp_deg
                self.dp_coe[k] = args.comm_coe_dict['%d'%dp_size] if '%d'%dp_size in args.comm_coe_dict.keys() else args.comm_coe_dict['%d_1'%dp_size]
                self.dp_coe[k] *= (dp_size - 1) / dp_size # bus -> alg
            if args.pp_deg == 1:
                if args.vsp == 0:
                    self.dp_size[k] = args.other_memory_pp_off['model_states'][k] / 4
                else:
                    self.dp_size[k] = args.other_memory_pp_off['model_states'][1] / 4
            else:
                if args.vsp == 0:
                    self.dp_size[k] = (args.other_memory_pp_on['first_stage']['model_states'][k] / 4, args.other_memory_pp_on['first_stage']['model_states'][k] / 4)
                else:
                    self.dp_size[k] = (args.other_memory_pp_on['last_stage']['model_states'][1] / 4, args.other_memory_pp_on['last_stage']['model_states'][1] / 4)
            k *= 2

        if embed_sdp:
            self.factor = 1.5
        else:
            self.factor = 1.0

    def gen_result(self):
        args = self.args
        other_time_cost = dict()
        k = args.min_tp
        for k in self.dp_size.keys():
<<<<<<< HEAD
            other_time_cost[k] = [0] * self.pp_deg 
            # TODO: add overlap
            if self.pp_deg  == 1:
                other_time_cost[k][0] = 0.001 * (self.dp_size[k] * self.dp_coe[k] * self.factor + self.fct[k] * 3 + self.tp_time[k]) # + 4 * self.sp_time[k] # fwd + bwd
=======
            other_time_cost[k] = [0] * args.pp_deg 
            if args.pp_deg  == 1:
                other_time_cost[k][0] = 0.001 * (self.dp_size[k] * self.dp_coe[k] + self.fct[k] * 3 + self.tp_time[k]) # + 4 * self.sp_time[k] # fwd + bwd
>>>>>>> a0b86a5e
            else:
                other_time_cost[k][0] = 0.001 * (self.dp_size[k][0] * self.dp_coe[k] * self.factor + self.fct[k][0] * 3 + self.tp_time[k][0]) # + 2 * self.sp_time[k]
                other_time_cost[k][-1] = 0.001 * (self.dp_size[k][-1] * self.dp_coe[k] * self.factor + self.fct[k][-1] * 3 + self.tp_time[k][-1]) # + 2 * self.sp_time[k]
        return other_time_cost


def chunk_like_torch(size, chunks):
    """Implement torch.arange(size).chunk(chunks) behavior using numpy"""
    if chunks <= 0:
        raise ValueError("chunks must be positive")
    
    # Calculate chunk size like PyTorch does
    chunk_size = (size + chunks - 1) // chunks  # ceiling division
    
    # Create splits
    splits = []
    for i in range(chunks):
        start = i * chunk_size
        if start >= size:
            break
        end = min(start + chunk_size, size)
        splits.append(np.arange(start, end))
    
    return splits

def get_real_chunk(local_bsz, chunk):
    if chunk == 1:
        return 1
    chunk = int(chunk)
    re = [t.shape[0] for t in chunk_like_torch(int(local_bsz), chunk)]
    return len(re)

def get_time_cost_all_stages(layer_timecosts, pp_stage_division):
    assert(np.sum(pp_stage_division)==len(layer_timecosts))
    stage_timecosts = []
    for stage_id in range(len(pp_stage_division)):
        layer_start_id, layer_end_id = int(np.sum(pp_stage_division[:stage_id])), int(np.sum(pp_stage_division[:stage_id+1]))
        stage_timecosts.append(np.sum(layer_timecosts[layer_start_id:layer_end_id]))
    return stage_timecosts

def pipeline_costmodel(timecostmodel, layer_num_list, model_args_list, train_args_list, parallel_args_list, profile_model_args_list, profile_hardware_args_list, strategies, partition, chunks, bsz, min_tp, other_time_cost, return_stage_cost=False):
    if strategies is None:
        if return_stage_cost:
            return [np.inf] * len(partition), np.inf
        else:
            return np.inf
    layer_type_ids = []
    # print(layer_num_list)
    for layer_type_id in range(len(layer_num_list)):
        layer_type_ids += [layer_type_id] * layer_num_list[layer_type_id]
    if isinstance(chunks, list):
        chunks = [get_real_chunk(int(bsz/(strategies[0][1] * strategies[0][2] // min_tp)), chunks_) for chunks_ in chunks]
        bsz_chunked = [bsz / chunks_ for chunks_ in chunks]
        max_chunk = np.max(chunks)
        # print('Detected multi chunks!', chunks, 'Using %d as chunks!'%max_chunk)
    else:
        chunks = get_real_chunk(int(bsz/(strategies[0][1] * strategies[0][2] // min_tp)), chunks)
        bsz_chunked = [bsz / chunks] * len(layer_num_list)
        # print(bsz, bsz/chunks, chunks)
        max_chunk = chunks
         
    pp_deg = len(partition)
    layer_num = len(strategies)
    from galvatron.utils import form_strategy, strategy_str2list
    strategies_set = list(set([form_strategy(s) for s in strategies]))
    timecosts_dict_bsz_chunked, timecosts_dict_compute = {}, {}
    for layer_type_id in range(len(layer_num_list)):
        timecosts_dict_bsz_chunked[layer_type_id], timecosts_dict_compute[layer_type_id] = {}, {}
        for s in strategies_set:
            timecosts_dict_bsz_chunked[layer_type_id][s] = timecostmodel(strategy_str2list(s), bsz_chunked[layer_type_id],
                                                                        model_args=model_args_list[layer_type_id], train_args=train_args_list[layer_type_id],
                                                                        parallel_args=parallel_args_list[layer_type_id], profile_model_args=profile_model_args_list[layer_type_id],
                                                                        profile_hardware_args=profile_hardware_args_list[layer_type_id]).gen_result()
            timecosts_dict_compute[layer_type_id][s] = timecostmodel(strategy_str2list(s), bsz_chunked[layer_type_id], no_comm=True, 
                                                                    model_args=model_args_list[layer_type_id], train_args=train_args_list[layer_type_id],
                                                                    parallel_args=parallel_args_list[layer_type_id], profile_model_args=profile_model_args_list[layer_type_id],
                                                                    profile_hardware_args=profile_hardware_args_list[layer_type_id]).gen_result()
    timecosts_bsz_chunked = [timecosts_dict_bsz_chunked[layer_type_ids[i]][form_strategy(strategies[i])] for i in range(layer_num)]
    timecosts_bsz_compute = [timecosts_dict_compute[layer_type_ids[i]][form_strategy(strategies[i])] for i in range(layer_num)]
    stage_costs_bsz_chunked = get_time_cost_all_stages(timecosts_bsz_chunked, partition)
    stage_costs_compute = get_time_cost_all_stages(timecosts_bsz_compute, partition)
    assert(len(other_time_cost) == len(stage_costs_compute))
    for i in range(len(other_time_cost)):
        stage_costs_compute[i] += other_time_cost[i]
    # print(timecosts_bsz_chunked, stage_costs_bsz_chunked, np.sum(stage_costs_bsz_chunked))
    # print(stage_costs_compute, np.max(stage_costs_compute))
    # print(np.sum(stage_costs_bsz_chunked), np.max(stage_costs_compute), np.max(stage_costs_compute) * (max_chunk-1))
    
    # # p2p & reduce sync
    # result = np.sum(stage_costs_bsz_chunked) + np.max(stage_costs_compute) * (max_chunk-1)
    
    # p2p & reduce async
    stage_costs_reduce = [total for total in stage_costs_bsz_chunked]
    # print(stage_costs_compute, stage_costs_reduce, stage_costs_bsz_chunked)
    result = np.sum(stage_costs_compute) + stage_costs_compute[-1] * (max_chunk - 1)
    # assume t_rank0 > t_rank1 > ... , warmup and cool down bubble can be overlapped
    result = max( result,
            max( min(pp_deg - 1, max_chunk - 1) * stage_costs_compute[0] * 1/3, np.sum(stage_costs_compute[1:]) * 1/3) + 
            max( min(pp_deg - 1, max_chunk - 1) * stage_costs_compute[0] * 2/3, np.sum(stage_costs_compute[1:]) * 2/3) + 
            stage_costs_compute[0] * max(0, max_chunk + 1 - pp_deg))
    
    # result += max(np.max(stage_costs_compute) * 2/3 * (max_chunk - 1), stage_costs_compute[-1] * (max_chunk - 1))
    # result = np.max(stage_costs_compute) * (max_chunk-1+pp_deg)
    for i in range(pp_deg):
        stage_costs_reduce[i] -= np.sum(stage_costs_compute[:i+1])
    reduce_time = np.max(stage_costs_reduce)
    reduce_time = reduce_time if reduce_time > 0 else 0
    
    # print(result,reduce_time)
    result += reduce_time
    
    if return_stage_cost:
        return stage_costs_bsz_chunked, result
    return result<|MERGE_RESOLUTION|>--- conflicted
+++ resolved
@@ -3,59 +3,14 @@
 from dataclasses import dataclass, field
 from typing import Optional, Callable, Union
 
-@dataclass
-class ModelArgs:
-    parameter_size: int = 48
-    seq_length: int = 1024
-    hidden_size: int = 4096
-    layer_num:int = 16
-    
-@dataclass
-class TrainArgs:
-    mixed_precision: bool = False
-    checkpoint: bool = False
-    async_grad_reduce: bool = True
-    pytorch_context_mem: int = 1024
-    
-@dataclass
-class ParallelArgs:
-    use_zero2_for_dp: bool = False
-    use_zero3_for_embed: bool = False
-    
-    max_tp_deg: int = 1
-    disable_vtp: bool = False
-    sequence_parallel: bool = False
-    sp_space:str = 'sp+tp'
-    
-    pipeline_type: str = 'gpipe'
-    optimal_chunk_func: Optional[Callable] = None
-    chunks: Optional[int] = None
-    
-@dataclass
-class ProfileModelArgs:
-    tp_activation_per_bsz_dict:dict = field(default_factory=lambda: {1:85, 2:47, 4:28, 8:18.5})
-    other_memory_pp_off:dict = field(default_factory=lambda: {'model_states': 640, 'activation': 320})
-    other_memory_pp_on:dict = field(default_factory=lambda: {'first_stage':{'model_states': 640, 'activation': 320}, 'last_stage':{'model_states': 640, 'activation': 320}})
-    forward_computation_time: Optional[Union[float, np.ndarray]] = 35 / 24
-    other_time_profiled: Optional[Union[float, np.ndarray]] = 0
-    
-@dataclass
-class ProfileHardwareArgs:
-    bct_fct_coe: float = 2
-    extra_overhead: float = 0
-    comm_coe_dict: dict = field(default_factory=lambda: {'8': 0.0062326653993580354, '4_0': 0.006042551648710218, '4_1': 0.006087464692704782, '2_0': 0.006496332820123041, '2_1': 0.006424794567193714, '1': 0})
-    dp_overlap_coe: float = 1.3
-    bct_overlap_coe: float = 1.3
-    p2p_comm_coe_dict: dict = field(default_factory=lambda: {2: 0.006787944610371979, 4: 0.0074923765069042254, 8: 0.00920674670398468})
-    allreduce_dict: dict = field(default_factory=lambda: {})
-    all2all_dict: dict = field(default_factory=lambda: {})
-    costmodel_coe: float = 1.0
+from .cost_model_args import ModelArgs, TrainArgs, ParallelArgs, ProfileModelArgs, ProfileHardwareArgs
+
 
 class MemoryCostModel:
     memory_args_list = {
         'ModelArgs':['parameter_size'], 
-        'TrainArgs':['mixed_precision', 'checkpoint', 'async_grad_reduce', 'pytorch_context_mem'], 
-        'ParallelArgs':['use_zero2_for_dp', 'use_zero3_for_embed', 'max_tp_deg', 'disable_vtp', 'sequence_parallel', 'sp_space', 'pipeline_type', 'optimal_chunk_func', 'chunks'], 
+        'TrainArgs':['mixed_precision', 'async_grad_reduce', 'pytorch_context_mem'], 
+        'ParallelArgs':['use_zero2_for_dp', 'max_tp_deg', 'disable_vtp', 'sequence_parallel', 'sp_space', 'pipeline_type', 'optimal_chunk_func', 'chunks'], 
         'ProfileModelArgs':['tp_activation_per_bsz_dict', 'other_memory_pp_off', 'other_memory_pp_on']
     }
     
@@ -64,14 +19,16 @@
                 global_batch_size:int = 8, 
                 mbsz: int = -1, 
                 min_tp: int = -1, 
+                max_tp: int = -1,
                 stage_idx: int = 0,
                 vsp: int = 0, 
+                embed_sdp: bool = False,
                 model_args: ModelArgs = None,
                 train_args: TrainArgs = None,
                 parallel_args: ParallelArgs = None,
                 profile_model_args: ProfileModelArgs = None):
         
-        self.__post_init__(stategy, global_batch_size, mbsz, min_tp, stage_idx, vsp, model_args, train_args, parallel_args, profile_model_args)
+        self.__post_init__(stategy, global_batch_size, mbsz, min_tp, max_tp, stage_idx, vsp, embed_sdp, model_args, train_args, parallel_args, profile_model_args)
         self.initialize()
         self.estimate_parameter_size()
         self.estimate_model_states_size()
@@ -79,7 +36,7 @@
         self.estimate_other_memory_cost()
         
     
-    def __post_init__(self, stategy, global_batch_size: int = 8, mbsz: int = -1, min_tp: int = -1, stage_idx: int = 0, vsp: int = 0, 
+    def __post_init__(self, stategy, global_batch_size: int = 8, mbsz: int = -1, min_tp: int = -1, max_tp: int = -1, stage_idx: int = 0, vsp: int = 0, embed_sdp: bool = False,
                         model_args: ModelArgs = None, train_args:TrainArgs = None, parallel_args: ParallelArgs = None, profile_model_args: ProfileModelArgs = None):
         # validate arguments
         assert mbsz > -1, f'Invalid mbsz: {mbsz}'
@@ -92,8 +49,10 @@
         self.args.global_batch_size = global_batch_size
         self.args.mbsz = mbsz
         self.args.min_tp = min_tp
+        self.args.max_tp = max_tp
         self.args.stage_idx = stage_idx
         self.args.vsp = vsp
+        self.args.embed_sdp = embed_sdp
         components = {'ProfileModelArgs': profile_model_args, 'ModelArgs': model_args, 'TrainArgs': train_args, 'ParallelArgs': parallel_args}
         for class_name, instance in components.items():
             for key, value in instance.__dict__.items():
@@ -184,7 +143,7 @@
         else:
             total_min_tp, i = [], args.min_tp
             gpu_num = args.strategy[0] * args.strategy[1] * args.strategy[2]
-            while i * self.pp_size <= gpu_num and i <= args.max_tp_deg:
+            while i * self.pp_size <= gpu_num and i <= args.max_tp:
                 total_min_tp.append(i)
                 i *= 2
                 
@@ -199,14 +158,15 @@
         for tp in total_min_tp:
             tp_other_memory_cost = [0] * self.pp_size
             other_layers_bsz = args.global_batch_size * tp / self.tp_size / self.dp_size
+            other_layers_bsz /= self.chunks
             
             # Determine the memory ratio for Zero optimization
             if args.vsp:
                 model_tp = 1
-                other_ms_zero2_ratio = self.zero3_ratio(self.tp_size * self.dp_size) if args.use_zero3_for_embed else (self.zero2_ratio(self.tp_size * self.dp_size) if args.use_zero2_for_dp else 1.0)
+                other_ms_zero2_ratio = self.zero3_ratio(self.tp_size * self.dp_size) if args.embed_sdp else (self.zero2_ratio(self.tp_size * self.dp_size) if args.use_zero2_for_dp else 1.0)
             else:
                 model_tp = tp
-                other_ms_zero2_ratio = self.zero3_ratio(self.tp_size * self.dp_size // tp) if args.use_zero3_for_embed else (self.zero2_ratio(self.tp_size * self.dp_size // tp) if args.use_zero2_for_dp else 1.0)
+                other_ms_zero2_ratio = self.zero3_ratio(self.tp_size * self.dp_size // tp) if args.embed_sdp else (self.zero2_ratio(self.tp_size * self.dp_size // tp) if args.use_zero2_for_dp else 1.0)
                         
             # Handle different memory consumption scenarios based on pipeline size (PP Size)
             if self.pp_size == 1:
@@ -350,11 +310,12 @@
         self.dp_message_size = (2 * (self.dp_size - 1) / self.dp_size * self.parameter_size) * self.layer_num
         if args.mixed_precision:
             self.dp_message_size /= 2
+        
+        # [calculate]:calculate fsdp_allgather_message_size 
+        self.fsdp_allgather_message_size = self.dp_message_size * 0.5
+
         if args.no_comm:
             self.dp_message_size = 0
-            
-        # [calculate]:calculate fsdp_allgather_message_size 
-        self.fsdp_allgather_message_size = self.dp_message_size * 0.5
             
         # [calculate]:calculate dc
         if 'sp' in args.strategy[-1].keys() and args.strategy[-1]['sp'] == 1:
@@ -387,25 +348,16 @@
             if self.tp_size == 1:
                 per_tp_message_time = 0
             else:
-<<<<<<< HEAD
-                if (self.per_tp_message_size) in self.sp_dict:
-                    self.per_tp_message_time = self.sp_dict[self.per_tp_message_size]
+                self.per_tp_message_size = self.bsz * self.seq_len * self.hidden_size * (2 if args.mixed_precision else 4)
+                if  self.per_tp_message_size in self.sp_dict:
+                    per_tp_message_time = self.sp_dict[ self.per_tp_message_size]
                 else:
                     def linear_func(x, m, c):
                         return m * x + c
-                    self.per_tp_message_time = linear_func( 1 / 1024 / 1024 * self.per_tp_message_size, *self.sp_dict["popt"] )
-=======
-                self.per_tp_message_size = self.bsz * self.seq_len * self.hidden_size * (2 if args.mixed_precision else 4)
-                if  self.per_tp_message_size in self.sp_dict:
-                    per_tp_message_time = self.sp_dict[ self.per_tp_message_size // self.tp_size]  # NOTE use '/' or '//'?
-                else:
-                    def linear_func(x, m, c):
-                        return m * x + c
-                    per_tp_message_time = linear_func(1 / 1024 / 1024 *  self.per_tp_message_size / self.tp_size, *self.sp_dict["popt"])  # NOTE use '/' or '//'?
+                    per_tp_message_time = linear_func(1 / 1024 / 1024 *  self.per_tp_message_size, *self.sp_dict["popt"])
             
             # [calculate]:calculate tp time
             self.tp_communication_time = self.tp_comm_num * per_tp_message_time
->>>>>>> a0b86a5e
         else:
             # [calculate]:calculate tp message size of whole model (depending on dummy layer_num)
             tp_comm_times = 4 
@@ -507,37 +459,6 @@
         return result
     
 class OtherTimeCostModel:
-<<<<<<< HEAD
-    def __init__(
-            self,
-            mbsz,
-            pp_deg,
-            world_size,
-            sequence_length,
-            hidden_size,
-            mixed_precision,
-            comm_coe_dict,
-            allreduce_dict,
-            sp_space,
-            vsp,
-            embed_sdp,
-            min_tp,
-            max_tp,
-            other_memory_pp_on,
-            other_memory_pp_off,
-            other_time_profiled_list,
-    ):
-        self.mbsz = mbsz
-        self.sl = sequence_length
-        self.hs = hidden_size
-        self.vsp = vsp
-        self.embed_sdp = embed_sdp
-        self.min_tp = min_tp
-        self.max_tp = max_tp
-        self.comm_coe_dict = comm_coe_dict
-        self.dp_coe = dict()
-        self.pp_deg = pp_deg
-=======
     othertime_args_list = {
         'ModelArgs': ['hidden_size'],
         'TrainArgs': ['mixed_precision'],
@@ -551,6 +472,7 @@
                 pp_deg:int = 2, 
                 world_size:int = 8, 
                 vsp:bool = False, 
+                embed_sdp:bool = False,
                 min_tp:int = 1, 
                 max_tp:int = 8, 
                 sequence_length_list:list = [512], 
@@ -559,10 +481,9 @@
                 parallel_args:ParallelArgs = None, 
                 profile_model_args:ProfileModelArgs = None, 
                 profile_hardware_args:ProfileHardwareArgs = None):
-        self.__post_init__(mbsz, pp_deg, world_size, vsp, min_tp, max_tp, sequence_length_list, model_args, train_args, parallel_args, profile_model_args, profile_hardware_args)
-    
-        args = self.args
->>>>>>> a0b86a5e
+        self.__post_init__(mbsz, pp_deg, world_size, vsp, embed_sdp, min_tp, max_tp, sequence_length_list, model_args, train_args, parallel_args, profile_model_args, profile_hardware_args)
+    
+        args = self.args
         
         self.sequence_length_list = args.sequence_length_list
         self.hidden_size = args.hidden_size
@@ -579,7 +500,7 @@
         self.estimate_fct_time()
         self.estimate_dp_time()
     
-    def __post_init__(self, mbsz:int = 1, pp_deg:int = 2, world_size:int = 8, vsp:bool = False, min_tp:int = 1, max_tp:int = 8, sequence_length_list:list = [512],
+    def __post_init__(self, mbsz:int = 1, pp_deg:int = 2, world_size:int = 8, vsp:bool = False, embed_sdp:bool = False, min_tp:int = 1, max_tp:int = 8, sequence_length_list:list = [512],
              model_args:ModelArgs = None, train_args:TrainArgs = None, parallel_args:ParallelArgs = None, profile_model_args:ProfileModelArgs = None, profile_hardware_args:ProfileHardwareArgs = None):
         # Validate
         assert all(x is not None for x in (model_args, train_args, parallel_args, profile_model_args, profile_hardware_args)), "One or more variables are None"
@@ -590,6 +511,7 @@
         self.args.pp_deg = pp_deg
         self.args.world_size = world_size
         self.args.vsp = vsp
+        self.args.embed_sdp = embed_sdp
         self.args.min_tp = min_tp
         self.args.max_tp = max_tp
         self.args.sequence_length_list = sequence_length_list
@@ -610,7 +532,7 @@
             for seq_len in self.sequence_length_list:
                 if args.vsp == 0:
                     if self.sp_space == 'tp+sp':
-                        self.per_tp_message_size.append(args.mbsz * seq_len* args.hidden_size * (2 if args.mixed_precision else 4))
+                        self.per_tp_message_size.append(args.mbsz * seq_len * args.hidden_size * (2 if args.mixed_precision else 4))
                         if k == 1:
                             self.per_tp_message_time.append(0)
                         else:
@@ -687,7 +609,7 @@
                     self.dp_size[k] = (args.other_memory_pp_on['last_stage']['model_states'][1] / 4, args.other_memory_pp_on['last_stage']['model_states'][1] / 4)
             k *= 2
 
-        if embed_sdp:
+        if args.embed_sdp:
             self.factor = 1.5
         else:
             self.factor = 1.0
@@ -697,16 +619,10 @@
         other_time_cost = dict()
         k = args.min_tp
         for k in self.dp_size.keys():
-<<<<<<< HEAD
-            other_time_cost[k] = [0] * self.pp_deg 
+            other_time_cost[k] = [0] * args.pp_deg 
             # TODO: add overlap
-            if self.pp_deg  == 1:
+            if args.pp_deg  == 1:
                 other_time_cost[k][0] = 0.001 * (self.dp_size[k] * self.dp_coe[k] * self.factor + self.fct[k] * 3 + self.tp_time[k]) # + 4 * self.sp_time[k] # fwd + bwd
-=======
-            other_time_cost[k] = [0] * args.pp_deg 
-            if args.pp_deg  == 1:
-                other_time_cost[k][0] = 0.001 * (self.dp_size[k] * self.dp_coe[k] + self.fct[k] * 3 + self.tp_time[k]) # + 4 * self.sp_time[k] # fwd + bwd
->>>>>>> a0b86a5e
             else:
                 other_time_cost[k][0] = 0.001 * (self.dp_size[k][0] * self.dp_coe[k] * self.factor + self.fct[k][0] * 3 + self.tp_time[k][0]) # + 2 * self.sp_time[k]
                 other_time_cost[k][-1] = 0.001 * (self.dp_size[k][-1] * self.dp_coe[k] * self.factor + self.fct[k][-1] * 3 + self.tp_time[k][-1]) # + 2 * self.sp_time[k]
